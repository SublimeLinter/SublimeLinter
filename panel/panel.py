--- conflicted
+++ resolved
@@ -127,16 +127,6 @@
     return "{}:".format(f_path)
 
 
-<<<<<<< HEAD
-def format_row(lineno, error_type, line_dict):
-    lineno_copy = lineno + 1
-    start = line_dict["start"] + 1
-
-    tmpl = "{LINENO:>5}:{START:<4} {ERR_TYPE:7} {linter:>12}: {code:12} {msg}"
-    return tmpl.format(
-        LINENO=lineno_copy, START=start, ERR_TYPE=error_type, **line_dict)
-
-
 def run_update_panel_cmd(panel, text=None):
     cmd = "sublime_linter_update_panel"
     clear_sel = False
@@ -144,13 +134,13 @@
         text = "No lint errors."
         clear_sel = True
     panel.run_command(cmd, {'text': text, 'clear_sel': clear_sel})
-=======
+
+    
 def format_row(lineno, error_type, dic):
     lineno = int(lineno) + 1
     start = dic['start'] + 1
     tmpl = " {LINENO:>5}:{START:<4} {ERR_TYPE:7} {linter:>12}: {code:12} {msg}"
     return tmpl.format(LINENO=lineno, START=start, ERR_TYPE=error_type, **dic)
->>>>>>> c8b73905
 
 
 def fill_panel(window, types=None, codes=None, linter=None, update=False):
