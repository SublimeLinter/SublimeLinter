import os
import sublime
import bisect

from ..lint import util, persist

PANEL_NAME = "SublimeLinter"
OUTPUT_PANEL_SETTINGS = {
    "auto_indent": False,
    "draw_indent_guides": False,
    "draw_white_space": "None",
    "gutter": False,
    "is_widget": True,
    "line_numbers": False,
    "match_brackets": False,
    "rulers": False,
    "scroll_past_end": False,
    "spell_check": False,
    "tab_size": 4,
    "translate_tabs_to_spaces": False,
    "word_wrap": False
}


<<<<<<< HEAD
=======
def dedupe_views(errors):
    if len(errors) == 1:
        return errors
    else:
        return {
            vid: dic
            for vid, dic in errors.items()
            if sublime.View(vid).is_primary()
        }


>>>>>>> 055646d8
def get_common_parent(paths):
    """
    Get the common parent directory of multiple paths.

    Python 3.5+ includes os.path.commonpath which does this, however Sublime
    currently embeds Python 3.3.
    """
    common_path = os.path.commonprefix([path + '/' for path in paths if path])
    if not os.path.exists(common_path):
        common_path = os.path.dirname(common_path)
    return common_path.rstrip('/\\')


<<<<<<< HEAD
def get_filenames(window, bids):
    """Return dict of buffer_id: file_name for all views in window.

       Untitled buffers are file names are substituded by:
       <untitled buffer_id>
    """

    return {
        v.buffer_id(): v.file_name() or "<untitled {}>".format(v.buffer_id())
        for v in window.views()
        if v.buffer_id() in bids
    }


def create_path_dict(window, bids):
    base_dir = ""
    abs_dict = get_filenames(window, bids)
=======
def create_path_dict(window, bids):
    base_dir = ""
    abs_dict = {
        v.buffer_id(): v.file_name() or "<untitled {}>".format(v.buffer_id())
        for v in window.views()
        if v.buffer_id() in bids
    }
>>>>>>> 055646d8

    if len(abs_dict) == 1:
        for vid, path in abs_dict.items():
            base_dir, file_name = os.path.split(path)
            rel_paths = {vid: file_name}
    else:
        base_dir = get_common_parent(abs_dict.values())
        if not base_dir:
            rel_paths = abs_dict
        else:
            rel_paths = {
                vid: os.path.relpath(abs_path, base_dir)
                for vid, abs_path in abs_dict.items()
            }

    return rel_paths, base_dir or ""


def create_panel(window):
    panel = window.create_output_panel(PANEL_NAME)
    settings = panel.settings()
    for key, value in OUTPUT_PANEL_SETTINGS.items():
        settings.set(key, value)

    panel.settings().set("result_file_regex", r"^(.*):$")
    # row:col   type   linter: code   message
    # where code is optional
    # r"^ +(\d+)(?::(\d+))? +\w+ +\w+:(?: \w+)? +(.*)$"
    panel.settings().set("result_line_regex", r"^ +(\d+)(?::(\d+))?.*")

    syntax_path = "Packages/SublimeLinter/panel/panel.sublime-syntax"
    panel.assign_syntax(syntax_path)
    # Call create_output_panel a second time after assigning the above
    # settings, so that it'll be picked up as a result buffer
    # see: Packages/Default/exec.py#L228-L230
    return window.create_output_panel(PANEL_NAME)


def get_panel(window):
    return window.find_output_panel(PANEL_NAME)


def ensure_panel(window: sublime.Window):
    return get_panel(window) or create_panel(window)


def get_window_raw_errors(window, errors):
    bids = {v.buffer_id() for v in window.views()}
    return {bid: d for bid, d in errors.items() if bid in bids}


def format_header(f_path):
    return "{}:".format(f_path)


def run_update_panel_cmd(panel, text=None):
    cmd = "sublime_linter_update_panel"
    clear_sel = False
    if not text:
        text = "No lint errors."
        clear_sel = True
    panel.run_command(cmd, {'text': text, 'clear_sel': clear_sel})


def format_row(item):
    line = int(item["line"]) + 1
    start = item['start'] + 1
    tmpl = " {LINE:>5}:{START:<4} {error_type:7} {linter:>12}: {code:12} {msg}"
    return tmpl.format(LINE=line, START=start, **item)


def passes_listing(buf_d, panel_filter):
    """Check value against white- and blacklisting and return bool."""
    # check whitelisting
    if not panel_filter:
        return True

    x = {"types": "error_type", "codes": "code", "linter": "linter"}
    for key, check_val in x.items():
        # check whitelisting
        if key in panel_filter:
            if buf_d[check_val] not in panel_filter[key]:
                return False

        # check blacklisting
        exclude_key = "exclude_" + key
        if exclude_key in panel_filter:
            if buf_d[check_val] in panel_filter[exclude_key]:
                return False

    # if all checks passed return True
    return True


def get_buf_lines(buf_dicts, panel_filter):
<<<<<<< HEAD
    return [d for d in buf_dicts if passes_listing(d, panel_filter)]


def fill_panel(window, update=False, **panel_filter):

=======
    buf_dicts = [d for d in buf_dicts if passes_listing(d, panel_filter)]
    return sorted(buf_dicts, key=lambda x: (x["line"], x["start"], x["end"]))


def fill_panel(window, update=False, **panel_filter):
    import json
    print(json.dumps(persist.raw_errors, indent=2, sort_keys=True))
>>>>>>> 055646d8
    errors = persist.raw_errors
    if not errors:
        return

    errors = get_window_raw_errors(window, errors)

    path_dict, base_dir = create_path_dict(window, errors)
    assert window, "missing window!"

    panel = ensure_panel(window)
    assert panel, "must have a panel now!"

    settings = panel.settings()
    settings.set("result_base_dir", base_dir)

    if update:
        panel_filter = settings.get("sublime_linter_panel_filter")
    else:
        settings.set("sublime_linter_panel_filter", panel_filter)

    to_render = []
    for bid, buf_dict in errors.items():
        buf_lines = get_buf_lines(buf_dict, panel_filter)
        if buf_lines:
            # append header
            to_render.append(format_header(path_dict[bid]))

            # append lines
            base_lineno = len(to_render)
            for i, item in enumerate(buf_lines):
                to_render.append(format_row(item))
                item["panel_lineno"] = base_lineno + i

            # insert empty line between views sections
            to_render.append("")

<<<<<<< HEAD
        import json
        print(json.dumps(buf_lines, indent=2, sort_keys=True))
=======
>>>>>>> 055646d8
    run_update_panel_cmd(panel, text="\n".join(to_render))


# logic for updating panel selection

def get_closest_region_dict(dic, colno):
    dics = [
        d
        for error_dict in dic.values() for d in error_dict
        if d.get("panel_lineno")
        # if d["start"] <= colno <= d["end"]  # problematic line
    ]
    if not dics:
        return
    return min(dics, key=lambda x: abs(x["start"] - colno))


def get_next_lineno(num, interval):
    interval = set(interval)
    interval.discard(num)
    interval = list(interval)
    interval.sort()

    if num < interval[0] or interval[-1] < num:
        return interval[0]
    else:
        i = bisect.bisect_right(interval, num)
        neighbours = interval[i - 1:i + 1]
        return neighbours[1]


def change_selection(panel_lineno, full_line=False):
    panel = get_panel(sublime.active_window())
    if not panel:
        return

    region = sublime.Region(panel.text_point(panel_lineno - 1, -1))
    if full_line:
        region = panel.line(region)

    selection = panel.sel()
    selection.clear()
    selection.add(region)

    # scroll selection into panel
    if not panel.visible_region().contains(region):
        panel.show(region)

    # simulate scrolling to enforce rerendering of panel,
    # otherwise selection is not updated (ST core bug)
    panel.run_command("scroll_lines")


def update_panel_selection(active_view, we_count, current_pos, **kwargs):
    if current_pos == (-1, -1):
        return

    full_line = False
    view_dict = persist.errors.get_view_dict(active_view.id())
    if not view_dict or util.is_none_or_zero(we_count):
        return

    (lineno, colno) = current_pos
    line_dicts = view_dict["line_dicts"]

    if lineno in line_dicts:
        full_line = True
    else:
        lineno = get_next_lineno(lineno, line_dicts)

    lineno = 0 if lineno is None else lineno

    line_dict = line_dicts[lineno]
    region_dict = get_closest_region_dict(line_dict, colno or 0)

    if not region_dict:
        return

    if full_line:
        full_line = region_dict["start"] <= colno <= region_dict["end"]

    panel_lineno = region_dict.get("panel_lineno")

    if panel_lineno is not None:
        change_selection(panel_lineno, full_line=full_line)<|MERGE_RESOLUTION|>--- conflicted
+++ resolved
@@ -22,20 +22,6 @@
 }
 
 
-<<<<<<< HEAD
-=======
-def dedupe_views(errors):
-    if len(errors) == 1:
-        return errors
-    else:
-        return {
-            vid: dic
-            for vid, dic in errors.items()
-            if sublime.View(vid).is_primary()
-        }
-
-
->>>>>>> 055646d8
 def get_common_parent(paths):
     """
     Get the common parent directory of multiple paths.
@@ -49,7 +35,6 @@
     return common_path.rstrip('/\\')
 
 
-<<<<<<< HEAD
 def get_filenames(window, bids):
     """Return dict of buffer_id: file_name for all views in window.
 
@@ -67,15 +52,6 @@
 def create_path_dict(window, bids):
     base_dir = ""
     abs_dict = get_filenames(window, bids)
-=======
-def create_path_dict(window, bids):
-    base_dir = ""
-    abs_dict = {
-        v.buffer_id(): v.file_name() or "<untitled {}>".format(v.buffer_id())
-        for v in window.views()
-        if v.buffer_id() in bids
-    }
->>>>>>> 055646d8
 
     if len(abs_dict) == 1:
         for vid, path in abs_dict.items():
@@ -171,21 +147,11 @@
 
 
 def get_buf_lines(buf_dicts, panel_filter):
-<<<<<<< HEAD
     return [d for d in buf_dicts if passes_listing(d, panel_filter)]
 
 
 def fill_panel(window, update=False, **panel_filter):
 
-=======
-    buf_dicts = [d for d in buf_dicts if passes_listing(d, panel_filter)]
-    return sorted(buf_dicts, key=lambda x: (x["line"], x["start"], x["end"]))
-
-
-def fill_panel(window, update=False, **panel_filter):
-    import json
-    print(json.dumps(persist.raw_errors, indent=2, sort_keys=True))
->>>>>>> 055646d8
     errors = persist.raw_errors
     if not errors:
         return
@@ -222,11 +188,6 @@
             # insert empty line between views sections
             to_render.append("")
 
-<<<<<<< HEAD
-        import json
-        print(json.dumps(buf_lines, indent=2, sort_keys=True))
-=======
->>>>>>> 055646d8
     run_update_panel_cmd(panel, text="\n".join(to_render))
 
 
