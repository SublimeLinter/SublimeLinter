--- conflicted
+++ resolved
@@ -144,7 +144,6 @@
         LINENO=lineno, START=start, ERR_TYPE=error_type, MSG=msg, **dic)
 
 
-<<<<<<< HEAD
 def filter_ok(check_val, key, panel_filter):
     """Check value against white- and blacklisting and return bool."""
     # check whitelisting
@@ -164,10 +163,6 @@
 
 def fill_panel(window, update=False, **panel_filter):
     errors = persist.errors.data.copy()
-=======
-def fill_panel(window, types=None, codes=None, linter=None, update=False):
-    errors = persist.errors.data
->>>>>>> bc5408be
     if not errors:
         return
 
@@ -206,13 +201,7 @@
                 items = sorted(err_dict, key=lambda k: k['start'])
 
                 for item in items:
-<<<<<<< HEAD
                     if not filter_ok(item['linter'], "linter", panel_filter):
-=======
-                    item["panel_lineno"] = None
-                    # new filter function
-                    if linter and item['linter'] not in linter:
->>>>>>> bc5408be
                         continue
 
                     if not filter_ok(item['code'], "codes", panel_filter):
