--- conflicted
+++ resolved
@@ -15,29 +15,6 @@
 from .panel import panel
 
 
-<<<<<<< HEAD
-=======
-def backup_old_settings():
-    """
-    If user settings file in old format exists it is renamed to disable it
-    and back it up.
-    A message will be displayed to the user.
-    """
-    usr_dir_abs = os.path.join(sublime.packages_path(), "User")
-    settings_file = os.path.join(usr_dir_abs, "SublimeLinter.sublime-settings")
-    if os.path.exists(settings_file):
-        path = "Packages/User/SublimeLinter.sublime-settings"
-        settings = sublime.decode_value(sublime.load_resource(path))
-
-        if "user" in settings:
-            new_name = "SublimeLinter (old).sublime-settings"
-            new_path = os.path.join(usr_dir_abs, new_name)
-            os.rename(settings_file, new_path)
-            msg = "SublimeLinter\n\nYour settings have been backed up to:\n{}\nin Packages/User/".format(new_name)  # noqa: 501
-            sublime.message_dialog(msg)
-
-
->>>>>>> 3fe67041
 def plugin_loaded():
     util.backup_old_settings()
 
