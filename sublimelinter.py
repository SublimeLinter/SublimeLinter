#
# sublimelinter.py
# Part of SublimeLinter3, a code checking framework for Sublime Text 3
#
# Written by Ryan Hileman and Aparajita Fishman
#
# Project: https://github.com/SublimeLinter/SublimeLinter3
# License: MIT
#

"""This module provides the SublimeLinter plugin class and supporting methods."""

import os
import re

import sublime
import sublime_plugin

from .lint.linter import Linter
from .lint.highlight import HighlightSet
from .lint.queue import queue
from .lint import persist, util
from string import Template


def plugin_loaded():
    """The ST3 entry point for plugins."""

    persist.plugin_is_loaded = True
    persist.settings.load()
    persist.printf('debug mode:', 'on' if persist.debug_mode() else 'off')
    util.create_tempdir()

    for linter in persist.linter_classes.values():
        linter.initialize()

    plugin = SublimeLinter.shared_plugin()
    queue.start(plugin.lint)

    util.generate_menus()
    util.generate_color_scheme(from_reload=False)

    persist.settings.on_update_call(SublimeLinter.on_settings_updated)

    # This ensures we lint the active view on a fresh install
    window = sublime.active_window()

    if window:
        plugin.on_activated_async(window.active_view())


class SublimeLinter(sublime_plugin.EventListener):
    """The main ST3 plugin class."""

    # We use this to match linter settings filenames.
    LINTER_SETTINGS_RE = re.compile('^SublimeLinter(-.+?)?\.sublime-settings')

    shared_instance = None

    @classmethod
    def shared_plugin(cls):
        """Return the plugin instance."""
        return cls.shared_instance

    def __init__(self, *args, **kwargs):
        """Initialize a new instance."""
        super().__init__(*args, **kwargs)

        # Keeps track of which views we have assigned linters to
        self.loaded_views = set()

        # Keeps track of which views have actually been linted
        self.linted_views = set()

        # A mapping between view ids and syntax names
        self.view_syntax = {}

        self.__class__.shared_instance = self

    @classmethod
    def lint_all_views(cls):
        """Simulate a modification of all views, which will trigger a relint."""

        def apply(view):
            if view.id() in persist.view_linters:
                cls.shared_instance.hit(view)

        util.apply_to_all_views(apply)

    def lint(self, view_id, hit_time=None, callback=None):
        """
        Lint the view with the given id.

        This method is called asynchronously by queue.Daemon when a lint
        request is pulled off the queue.

        If provided, hit_time is the time at which the lint request was added
        to the queue. It is used to determine if the view has been modified
        since the lint request was queued. If so, the lint is aborted, since
        another lint request is already in the queue.

        callback is the method to call when the lint is finished. If not
        provided, it defaults to highlight().

        """

        # If the view has been modified since the lint was triggered,
        # don't lint again.
        if hit_time is not None and persist.last_hit_times.get(view_id, 0) > hit_time:
            return

        view = Linter.get_view(view_id)

        if view is None:
            return

        filename = view.file_name()
        code = Linter.text(view)
        callback = callback or self.highlight
        Linter.lint_view(view, filename, code, hit_time, callback)

    def highlight(self, view, linters, hit_time):
        """
        Highlight any errors found during a lint of the given view.

        This method is called by Linter.lint_view after linting is finished.

        linters is a list of the linters that ran. hit_time has the same meaning
        as in lint(), and if the view was modified since the lint request was
        made, this method aborts drawing marks.

        If the view has not been modified since hit_time, all of the marks and
        errors from the list of linters are aggregated and drawn, and the status
        is updated.

        """

        vid = view.id()

        # If the view has been modified since the lint was triggered,
        # don't draw marks.
        if hit_time is not None and persist.last_hit_times.get(vid, 0) > hit_time:
            return

        errors = {}
        highlights = persist.highlights[vid] = HighlightSet()

        for linter in linters:
            if linter.highlight:
                highlights.add(linter.highlight)

            if linter.errors:
                for line, errs in linter.errors.items():
                    errors.setdefault(line, []).extend(errs)

        # Keep track of one view in each window that shares view's buffer
        window_views = {}
        buffer_id = view.buffer_id()

        for window in sublime.windows():
            wid = window.id()

            for other_view in window.views():
                if other_view.buffer_id() == buffer_id:
                    vid = other_view.id()
                    persist.highlights[vid] = highlights
                    highlights.clear(other_view)
                    highlights.draw(other_view)
                    persist.errors[vid] = errors

                    if window_views.get(wid) is None:
                        window_views[wid] = other_view

        for view in window_views.values():
            self.display_errors(view)

    def hit(self, view):
        """Record an activity that could trigger a lint and enqueue a desire to lint."""

        vid = view.id()
        self.check_syntax(view)
        self.linted_views.add(vid)

        if view.size() == 0:
            for linter in Linter.get_linters(vid):
                linter.clear()

            return

        persist.last_hit_times[vid] = queue.hit(view)

    def check_syntax(self, view):
        """
        Check and return if view's syntax has changed.

        If the syntax has changed, a new linter is assigned.

        """

        vid = view.id()
        syntax = persist.get_syntax(view)

        # Syntax either has never been set or just changed
        if vid not in self.view_syntax or self.view_syntax[vid] != syntax:
            self.view_syntax[vid] = syntax
            Linter.assign(view, reset=True)
            self.clear(view)
            return True
        else:
            return False

    def clear(self, view):
        """Clear all marks, errors and status from the given view."""
        Linter.clear_view(view)

    def is_scratch(self, view):
        """
        Return whether a view is effectively scratch.

        There is a bug (or feature) in the current ST3 where the Find panel
        is not marked scratch but has no window.

        There is also a bug where settings files opened from within .sublime-package
        files are not marked scratch during the initial on_modified event, so we have
        to check that a view with a filename actually exists on disk if the file
        being opened is in the Sublime Text packages directory.

        """

        if view.is_scratch() or view.is_read_only() or view.window() is None or view.settings().get("repl") is not None:
            return True
        elif (
            view.file_name() and
            view.file_name().startswith(sublime.packages_path() + os.path.sep) and
            not os.path.exists(view.file_name())
        ):
            return True
        else:
            return False

    def view_has_file_only_linter(self, vid):
        """Return True if any linters for the given view are file-only."""
        for lint in persist.view_linters.get(vid, []):
            if lint.tempfile_suffix == '-':
                return True

        return False

    # sublime_plugin.EventListener event handlers

    def on_modified_async(self, view):
        """Called when a view is modified."""

        if self.is_scratch(view):
            return

        if view.id() not in persist.view_linters:
            syntax_changed = self.check_syntax(view)

            if not syntax_changed:
                return
        else:
            syntax_changed = False

        if syntax_changed or persist.settings.get('lint_mode', 'background') == 'background':
            self.hit(view)
        else:
            self.clear(view)

    def on_activated_async(self, view):
        """Called when a view gains input focus."""

        if self.is_scratch(view):
            return

        # Reload the plugin settings.
        persist.settings.load()

        self.check_syntax(view)
        view_id = view.id()

        if view_id not in self.linted_views:
            if view_id not in self.loaded_views:
                self.on_new_async(view)

            if persist.settings.get('lint_mode', 'background') in ('background', 'load/save'):
                self.hit(view)

        self.display_errors(view)

    def on_open_settings(self, view):
        """
        Called when any settings file is opened.

        view is the view that contains the text of the settings file.

        """
        if self.is_settings_file(view, user_only=True):
            persist.settings.save(view=view)

    def is_settings_file(self, view, user_only=False):
        """Return True if view is a SublimeLinter settings file."""

        filename = view.file_name()

        if not filename:
            return False

        if not filename.startswith(sublime.packages_path()):
            return False

        dirname, filename = os.path.split(filename)
        dirname = os.path.basename(dirname)

        if self.LINTER_SETTINGS_RE.match(filename):
            if user_only:
                return dirname == 'User'
            else:
                return dirname in (persist.PLUGIN_DIRECTORY, 'User')

    @classmethod
    def on_settings_updated(cls, relint=False):
        """Callback triggered when the settings are updated."""
        if relint:
            cls.lint_all_views()
        else:
            Linter.redraw_all()

    def on_new_async(self, view):
        """Called when a new buffer is created."""
        self.on_open_settings(view)

        if self.is_scratch(view):
            return

        vid = view.id()
        self.loaded_views.add(vid)
        self.view_syntax[vid] = persist.get_syntax(view)

    def get_focused_view_id(self, view):
        """
        Return the focused view which shares view's buffer.

        When updating the status, we want to make sure we get
        the selection of the focused view, since multiple views
        into the same buffer may be open.

        """
        active_view = view.window().active_view()

        for view in view.window().views():
            if view == active_view:
                return view

    def on_selection_modified_async(self, view):
        """Called when the selection changes (cursor moves or text selected)."""
        self.display_errors(view, tooltip=True)

    def display_errors(self, view, tooltip=False):
        """
        Display lint errors in the view status.

        If tooltip is set to True, also display lint errors in a tooltip
        at the caret's position.
        """

        if self.is_scratch(view):
            return

        view = self.get_focused_view_id(view)

        if view is None:
            return

        vid = view.id()

        # Get the line number of the first line of the first selection.
        try:
            lineno = view.rowcol(view.sel()[0].begin())[0]
        except IndexError:
            lineno = -1

        if vid in persist.errors:
            errors = persist.errors[vid]

            if errors:
                lines = sorted(list(errors))
                counts = [len(errors[line]) for line in lines]
                count = sum(counts)
                plural = 's' if count > 1 else ''

                if lineno in errors:
                    # Sort the errors by column
                    line_errors = sorted(errors[lineno], key=lambda error: error[0])
                    line_errors = [error[1] for error in line_errors]

                    if plural:
                        # Sum the errors before the first error on this line
                        index = lines.index(lineno)
                        first = sum(counts[0:index]) + 1

                        if len(line_errors) > 1:
                            last = first + len(line_errors) - 1
                            status = '{}-{} of {} errors: '.format(first, last, count)
                        else:
                            status = '{} of {} errors: '.format(first, count)
                    else:
                        status = 'Error: '

                    status += '; '.join(line_errors)

                    if persist.settings.get('tooltips') and tooltip:
                        self.open_tooltip(lineno, line_errors)
                else:
                    status = '%i error%s' % (count, plural)

                view.set_status('sublimelinter', status)
            else:
                view.erase_status('sublimelinter')

    def get_active_view(self):
        """Return the active view in the currently active window."""

        return sublime.active_window().active_view()

    def get_template(self):
        """
        If no tooltip theme has been configured, returns False.

        Otherwise, returns a Template object with the template text.

        """
        tooltip_theme = persist.settings.get('tooltip_theme')

        if tooltip_theme == 'none':
            return False

        theme_path = os.path.dirname(tooltip_theme)
        template_path = os.path.join(theme_path, 'tooltip.html')
        tooltip_text = sublime.load_resource(template_path)

        return Template(tooltip_text)

    def open_tooltip(self, line, errors):
        """
        Show a tooltip containing all linting errors on a given line.

        Does nothing if no tooltip template can be created, or if another popup
        is already displayed.

        """
        template = self.get_template()

        if not template:
            return

        active_view = self.get_active_view()

        # Leave any existing popup open without replacing it
        if active_view.is_popup_visible():
            return

        tooltip_content = template.substitute(line=line,
                                              message='<br />'.join(errors),
                                              font_size=persist.settings.get('tooltip_fontsize'))
        active_view.show_popup(tooltip_content,
                               flags=sublime.HIDE_ON_MOUSE_MOVE_AWAY,
                               location=-1,
                               max_width=600)

<<<<<<< HEAD
    def close_tooltip(self):
        """Close the currently active tooltip, if there is one."""
        active_view = self.get_active_view()
        active_view.hide_popup()

    def on_pre_save_async(self, view):
=======
    def on_pre_save(self, view):
>>>>>>> a449c1d4
        """
        Called before view is saved.

        If a settings file is the active view and is saved,
        copy the current settings first so we can compare post-save.

        """
        if view.window().active_view() == view and self.is_settings_file(view):
            persist.settings.copy()

    def on_post_save_async(self, view):
        """Called after view is saved."""

        if self.is_scratch(view):
            return

        # First check to see if the project settings changed
        if view.window().project_file_name() == view.file_name():
            self.lint_all_views()
        else:
            # Now see if a .sublimelinterrc has changed
            filename = os.path.basename(view.file_name())

            if filename == '.sublimelinterrc':
                # If a .sublimelinterrc has changed, to be safe
                # clear the rc cache and relint.
                util.get_rc_settings.cache_clear()
                self.lint_all_views()

            # If a file other than one of our settings files changed,
            # check if the syntax changed or if we need to show errors.
            elif filename != 'SublimeLinter.sublime-settings':
                self.file_was_saved(view)

    def file_was_saved(self, view):
        """Check if the syntax changed or if we need to show errors."""
        syntax_changed = self.check_syntax(view)
        vid = view.id()
        mode = persist.settings.get('lint_mode', 'background')
        show_errors = persist.settings.get('show_errors_on_save', False)

        if syntax_changed:
            self.clear(view)

            if vid in persist.view_linters:
                if mode != 'manual':
                    self.hit(view)
                else:
                    show_errors = False
            else:
                show_errors = False
        else:
            if show_errors:
                # if showing errors on save, linting must be synchronized.
                self.lint(vid)
            elif (
                mode in ('load/save', 'save only') or
                mode == 'background' and self.view_has_file_only_linter(vid)
            ):
                self.hit(view)
            elif mode == 'manual':
                show_errors = False

        if show_errors and vid in persist.errors and persist.errors[vid]:
            view.run_command('sublimelinter_show_all_errors')

    def on_close_async(self, view):
        """Called after view is closed."""

        if self.is_scratch(view):
            return

        vid = view.id()

        if vid in self.loaded_views:
            self.loaded_views.remove(vid)

        if vid in self.linted_views:
            self.linted_views.remove(vid)

        if vid in self.view_syntax:
            del self.view_syntax[vid]

        persist.view_did_close(vid)


class SublimelinterEditCommand(sublime_plugin.TextCommand):
    """A plugin command used to generate an edit object for a view."""

    def run(self, edit):
        """Run the command."""
        persist.edit(self.view.id(), edit)<|MERGE_RESOLUTION|>--- conflicted
+++ resolved
@@ -468,16 +468,7 @@
                                location=-1,
                                max_width=600)
 
-<<<<<<< HEAD
-    def close_tooltip(self):
-        """Close the currently active tooltip, if there is one."""
-        active_view = self.get_active_view()
-        active_view.hide_popup()
-
     def on_pre_save_async(self, view):
-=======
-    def on_pre_save(self, view):
->>>>>>> a449c1d4
         """
         Called before view is saved.
 
