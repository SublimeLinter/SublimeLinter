--- conflicted
+++ resolved
@@ -455,16 +455,12 @@
             return
 
         active_view = self.get_active_view()
-<<<<<<< HEAD
-        tooltip_content = template.substitute(line=line + 1,
-=======
 
         # Leave any existing popup open without replacing it
         if active_view.is_popup_visible():
             return
 
-        tooltip_content = template.substitute(line=line,
->>>>>>> 6df2a032
+        tooltip_content = template.substitute(line=line + 1,
                                               message='<br />'.join(errors),
                                               font_size=persist.settings.get('tooltip_fontsize'))
         active_view.show_popup(tooltip_content,
